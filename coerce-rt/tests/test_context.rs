use coerce_rt::actor::context::ActorContext;
<<<<<<< HEAD
use util::*;

pub mod util;

#[macro_use]
extern crate serde;
extern crate serde_json;

extern crate chrono;

#[macro_use]
extern crate async_trait;

=======
use coerce_rt::actor::{get_actor, new_actor, ActorId};
use util::*;

pub mod util;

#[macro_use]
extern crate serde;
extern crate serde_json;

extern crate chrono;

#[macro_use]
extern crate async_trait;

#[tokio::test]
pub async fn test_context_global_get_actor() {
    let mut actor_ref = new_actor(TestActor::new()).await.unwrap();

    let _ = actor_ref
        .exec(|mut actor| {
            actor.counter = 1337;
        })
        .await;

    let mut actor = get_actor::<TestActor>(actor_ref.id).await.unwrap();

    let counter = actor.exec(|actor| actor.counter).await;

    assert_eq!(counter, Ok(1337));
}

>>>>>>> 06c27540
#[tokio::test]
pub async fn test_context_get_tracked_actor() {
    let mut ctx = ActorContext::new();

    let mut actor_ref = ctx.new_tracked_actor(TestActor::new()).await.unwrap();

    let _ = actor_ref
        .exec(|mut actor| {
            actor.counter = 1337;
        })
        .await;

    let mut actor = ctx
        .get_tracked_actor::<TestActor>(actor_ref.id)
        .await
        .unwrap();
    let counter = actor.exec(|actor| actor.counter).await;

    assert_eq!(counter, Ok(1337));
}

#[tokio::test]
pub async fn test_context_get_actor_not_found() {
    let mut ctx = ActorContext::new();
    let actor = ctx.get_tracked_actor::<TestActor>(ActorId::new_v4()).await;

    assert_eq!(actor.is_none(), true);
}<|MERGE_RESOLUTION|>--- conflicted
+++ resolved
@@ -1,19 +1,4 @@
 use coerce_rt::actor::context::ActorContext;
-<<<<<<< HEAD
-use util::*;
-
-pub mod util;
-
-#[macro_use]
-extern crate serde;
-extern crate serde_json;
-
-extern crate chrono;
-
-#[macro_use]
-extern crate async_trait;
-
-=======
 use coerce_rt::actor::{get_actor, new_actor, ActorId};
 use util::*;
 
@@ -45,7 +30,6 @@
     assert_eq!(counter, Ok(1337));
 }
 
->>>>>>> 06c27540
 #[tokio::test]
 pub async fn test_context_get_tracked_actor() {
     let mut ctx = ActorContext::new();
